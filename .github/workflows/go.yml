--- conflicted
+++ resolved
@@ -15,47 +15,22 @@
     - uses: ./.github/actions/go-common
     - run: go test -race -count 2 ./...
 
-<<<<<<< HEAD
-    - name: Set up Go
-      if: matrix.go-version != 'tip'
-      uses: actions/setup-go@v2
-      with:
-        go-version: ${{ matrix.go-version }}
-
-    - name: Install gotip
-      if: matrix.go-version == 'tip'
-      run: |
-        git clone --depth=1 https://go.googlesource.com/go "$HOME/gotip"
-        cd "$HOME/gotip/src"
-        ./make.bash
-        echo "GOROOT=$HOME/gotip" >> "$GITHUB_ENV"
-        echo "$(go env GOPATH)/bin:$PATH" >> "$GITHUB_PATH"
-        echo "$HOME/gotip/bin:$PATH" >> "$GITHUB_PATH"
-        env
-
-    - name: Test
-      run: go test -race -count 2 ./...
-
-    - name: Test Benchmarks
-      run: go test -race -run @ -bench . -benchtime 2x ./...
-=======
   test-benchmarks:
     runs-on: ubuntu-latest
     strategy:
       matrix:
-        go-version: [ '1.17' ]
+        go-version: [ 'tip' ]
       fail-fast: false
     steps:
     - uses: actions/checkout@v2
     - uses: ./.github/actions/go-common
     - run: go test -race -run @ -bench . -benchtime 2x ./...
->>>>>>> e3594cce
 
   bench:
     runs-on: ubuntu-latest
     strategy:
       matrix:
-        go-version: [ '1.17' ]
+        go-version: [ 'tip' ]
       fail-fast: false
     steps:
     - uses: actions/checkout@v2
@@ -66,7 +41,7 @@
     runs-on: ubuntu-latest
     strategy:
       matrix:
-        go-version: [ '1.16', '1.17' ]
+        go-version: [ 'tip' ]
       fail-fast: false
     steps:
     - uses: actions/checkout@v2
@@ -78,7 +53,7 @@
     runs-on: ubuntu-latest
     strategy:
       matrix:
-        go-version: [ '1.16', '1.17' ]
+        go-version: [ 'tip' ]
       fail-fast: false
     steps:
     - uses: actions/checkout@v2
@@ -90,7 +65,7 @@
     runs-on: ubuntu-latest
     strategy:
       matrix:
-        go-version: [ '1.17' ]
+        go-version: [ 'tip' ]
       fail-fast: false
     steps:
     - uses: actions/checkout@v2
